--- conflicted
+++ resolved
@@ -22,33 +22,22 @@
 
 * A Google Cloud project with Cloud Run, Cloud Logging, and Cloud Monitoring enabled.
 * A service account with **Cloud Run Admin**, **Service Account User**, and **Logging Viewer** roles for deployment.
-<<<<<<< HEAD
 * A GitHub personal access token with permission to comment on pull requests in the target repository (store it in the repository secret `GH_TOKEN`).
-=======
-* A GitHub personal access token (classic or fine-grained) with `repo` scope so the bridge can comment on pull requests.
->>>>>>> 26c422c0
 * A GitHub repository where you will host this code and run the CI/CD workflow.
 
 > ℹ️  The sample app reads Basic Auth credentials from environment variables `WEBHOOK_USER` / `WEBHOOK_PASS`. If you skip them the webhook is wide open, so it is best to set them.
 
-<<<<<<< HEAD
 ## 1. Configure GitHub repository secrets and variables
 
 ### Repository secrets
 
 Create the following repository **secrets** (`Settings → Secrets and variables → Actions → New repository secret`). The deploy workflow forwards each secret to Cloud Run or to the deployment tooling as noted.
-=======
-## 1. Configure GitHub secrets and variables
-
-Create the following repository **secrets** (`Settings → Secrets and variables → Actions → New repository secret`). The deploy workflow forwards each secret to Cloud Run as shown below.
->>>>>>> 26c422c0
 
 | Secret | Used for | Cloud Run env var | Example |
 | --- | --- | --- | --- |
 | `PROJECT_ID` | gcloud deploy project | _n/a (deploy flag)_ | `my-gcp-project` |
 | `REGION` | Cloud Run region + log filters | `REGION` | `europe-north1` |
 | `SERVICES` | Comma-separated Cloud Run service names to inspect | `CLOUD_RUN_SERVICES` | `svc-a,svc-b` |
-<<<<<<< HEAD
 | `REPO_MAP` | JSON mapping service → GitHub repo | `REPO_MAP_JSON` | `{ "svc-a": "OWNER/REPO_A" }` |
 | `BASIC_USER` | Webhook Basic Auth username | `WEBHOOK_USER` | `henrik` |
 | `BASIC_PASS` | Webhook Basic Auth password | `WEBHOOK_PASS` | `strong-generated-value` |
@@ -60,22 +49,9 @@
 ### Repository variables
 
 Add the following repository **variables** (`Settings → Secrets and variables → Actions → New repository variable`). They control comment formatting and log selection and can be tuned without touching secrets:
-=======
-| `REPO_MAP` | JSON object mapping service → GitHub repo | `REPO_MAP_JSON` | `{ "svc-a": "OWNER/REPO_A" }` |
-| `DEFAULT_REPO` | (Recommended) fallback repo if mapping misses | `DEFAULT_REPO` | `OWNER/REPO_FALLBACK` |
-| `BASIC_USER` | Webhook Basic Auth username | `WEBHOOK_USER` | `henrik` |
-| `BASIC_PASS` | Webhook Basic Auth password | `WEBHOOK_PASS` | `strong-generated-value` |
-| `GH_PR_TOKEN` | Long-lived PAT used by the bridge to comment | `GITHUB_TOKEN` | _GitHub PAT string_ |
-| `GCP_WORKLOAD_IDENTITY_PROVIDER` **or** `GCP_SA_KEY` | GitHub → GCP authentication | _n/a (deploy step)_ | Workload Identity provider resource name or JSON key |
-| `GCP_SERVICE_ACCOUNT` (if using WIF) | Service account email for deployment | _n/a (deploy step)_ | `deploy-bot@my-gcp-project.iam.gserviceaccount.com` |
-
-Then add these repository **variables** (`Settings → Secrets and variables → Actions → New repository variable`). They control comment formatting and log selection and can be tuned without touching secrets:
->>>>>>> 26c422c0
-
 | Variable | Purpose | Default idea |
 | --- | --- | --- |
-| `CODEX_HANDLE` | Handle to mention in PR comments | `codex` |
-<<<<<<< HEAD
+| `CODEX_HANDLE` | Handle to mention in PR comments | `codex` 
 | `WINDOW_MIN` | Minutes before/after an incident to query logs | `5` |
 | `MAX_LINES` | Maximum total log lines captured | `40` |
 | `MAX_CHARS` | Maximum characters included in the comment | `20000` |
@@ -85,17 +61,6 @@
 The bridge reads the GitHub PAT from the `GITHUB_TOKEN` environment variable. Add the token to the repository secret `GH_TOKEN`; the CI/CD workflow forwards it to Cloud Run each time it deploys the service.
 
 > Optional: If you also keep the PAT in Secret Manager for local or manual deployments, set `GITHUB_TOKEN` from that secret before running `gcloud run deploy`.
-=======
-| `WINDOW_MIN` | Minutes before/after incident to query logs | `5` |
-| `MAX_LINES` | Maximum total log lines captured | `40` |
-| `MAX_CHARS` | Maximum characters included in the comment | `20000` |
-
-### Notes on values
-
-* `REPO_MAP` **must** be a valid JSON string. If you need multiple mappings, include them all: `{ "svc-a": "OWNER/REPO_A", "svc-b": "OWNER/REPO_B" }`.
-* Ensure every service in the alert is represented in `REPO_MAP`; otherwise also set `DEFAULT_REPO` so incidents never fail.
-* Store the GitHub PAT in `GH_PR_TOKEN`. It is long-lived and will be baked into the Cloud Run environment, so treat it with care.
->>>>>>> 26c422c0
 
 ## 2. Build the log-based alert filter
 
@@ -131,7 +96,6 @@
 
 ## 3. Deploy the bridge service
 
-<<<<<<< HEAD
 ### Manual deployment (optional)
 
 To verify the setup before wiring up CI, deploy once with `gcloud` from this repo root. Set the required values as environment variables before running the command (they should match the GitHub secrets/variables described above):
@@ -157,21 +121,6 @@
   --region "${REGION}" \
   --allow-unauthenticated \
   --set-env-vars REGION="${REGION}",WINDOW_MIN="${WINDOW_MIN}",MAX_LINES="${MAX_LINES}",MAX_CHARS="${MAX_CHARS}",CODEX_HANDLE="${CODEX_HANDLE}",CLOUD_RUN_SERVICES="${SERVICES}",REPO_MAP_JSON="${REPO_MAP_ESCAPED}",WEBHOOK_USER="${BASIC_USER}",WEBHOOK_PASS="${BASIC_PASS}",GITHUB_TOKEN="${GITHUB_TOKEN}"
-=======
-### Manual deployment (one-off)
-
-If you want to verify locally before wiring up CI, deploy with gcloud from this repo root:
-
-```bash
-gcloud run deploy log2pr-bridge \
-  --source . \
-  --region "${REGION}" \
-  --project "${PROJECT_ID}" \
-  --allow-unauthenticated \
-  --set-env-vars REGION="${REGION}",WINDOW_MIN="${WINDOW_MIN}",MAX_LINES="${MAX_LINES}",MAX_CHARS="${MAX_CHARS}",CODEX_HANDLE="${CODEX_HANDLE}" \
-  --set-env-vars CLOUD_RUN_SERVICES="svc-a,svc-b",REPO_MAP_JSON='{"svc-a":"OWNER/REPO_A","svc-b":"OWNER/REPO_B"}',DEFAULT_REPO="OWNER/REPO_FALLBACK" \
-  --set-env-vars WEBHOOK_USER="${BASIC_USER}",WEBHOOK_PASS="${BASIC_PASS}",GITHUB_TOKEN="${GH_PR_TOKEN}"
->>>>>>> 26c422c0
 ```
 
 The service account running the container must have **Logging Viewer** access to read log entries.
@@ -180,21 +129,11 @@
 
 This repository ships with a workflow at `.github/workflows/deploy.yml`. It:
 
-<<<<<<< HEAD
 1. authenticates to Google Cloud using the `GCP_SA_KEY` repository secret,
 2. builds and deploys the service to Cloud Run whenever you push to `main`, and
 3. forwards the secrets and variables above into Cloud Run environment variables, including the GitHub PAT from the `GH_TOKEN` repository secret.
 
 You can also trigger it manually from the **Actions** tab using **Run workflow**. Ensure the service account JSON stored in `GCP_SA_KEY` belongs to the account that has the roles listed in the prerequisites.
-=======
-1. authenticates to Google Cloud via Workload Identity Federation or a service account key,
-2. builds and deploys the service to Cloud Run whenever you push to `main`, and
-3. forwards the secrets and variables above into Cloud Run environment variables.
-
-You can also trigger it manually from the **Actions** tab using "Run workflow".
-
-Make sure the authentication inputs are configured (either `GCP_WORKLOAD_IDENTITY_PROVIDER` + `GCP_SERVICE_ACCOUNT`, or `GCP_SA_KEY`). The workflow assumes the Cloud Run service is named `log2pr-bridge`; adjust the `SERVICE_NAME` env at the top of the file if you prefer a different name.
->>>>>>> 26c422c0
 
 ## 4. Hook Monitoring to the bridge
 
@@ -202,11 +141,7 @@
 
 1. Monitoring → Alerting → Notification channels → Webhooks → **Add new**.
 2. Paste the Cloud Run URL.
-<<<<<<< HEAD
 3. Enable Basic authentication and fill the username/password from `BASIC_USER` / `BASIC_PASS`.
-=======
-3. Enable Basic authentication and fill the username/password from `BASIC_USER`/`BASIC_PASS`.
->>>>>>> 26c422c0
 4. Save and test — you should receive a 200 OK from the bridge.
 
 Once the policy fires, the bridge will look up surrounding logs, map the affected service to a repo using `REPO_MAP_JSON`, and post a comment mentioning `@${CODEX_HANDLE}` on the latest updated pull request (open or closed).
@@ -214,13 +149,8 @@
 ## 5. Tuning and extensions
 
 * **Status whitelist:** modify the log filter to allow expected statuses (e.g., 401, 403, 409) or add latency constraints (e.g., `httpRequest.latency>="3s"`).
-<<<<<<< HEAD
 * **Service → repo mapping:** keep `REPO_MAP` JSON updated whenever you add new Cloud Run services so incidents always resolve to a repository.
 * **Secrets vs environment variables:** for higher security you can mirror the GitHub secrets into Secret Manager and swap `--set-env-vars` for `--set-secrets` in the deploy command.
-=======
-* **Service → repo mapping:** keep `REPO_MAP` JSON updated whenever you add new Cloud Run services. Use `DEFAULT_REPO` as a safety net.
-* **Secrets vs environment variables:** for higher security you can mirror the GitHub secrets into Secret Manager (`gcloud secrets versions add ...`) and swap `--set-env-vars` for `--set-secrets` in the deploy command.
->>>>>>> 26c422c0
 * **No PR history:** GitHub's API cannot add comments if the repository has never had a pull request. Ensure at least one PR exists (even if closed) or extend the service to open a dedicated "codex inbox" PR.
 
 ## Local development
@@ -228,7 +158,6 @@
 You can run the bridge locally with Flask for quick iteration:
 
 ```bash
-<<<<<<< HEAD
 # Provide values that mirror your deployment (same PAT as the GH_TOKEN secret)
 export PROJECT_ID="my-gcp-project"
 export REGION="europe-north1"
@@ -240,13 +169,6 @@
 pip install -r requirements.txt
 export GOOGLE_CLOUD_PROJECT="${PROJECT_ID}" GITHUB_TOKEN="${GITHUB_TOKEN}" WEBHOOK_USER="${BASIC_USER}" WEBHOOK_PASS="${BASIC_PASS}" \
        REGION="${REGION}" CLOUD_RUN_SERVICES="${SERVICES}" REPO_MAP_JSON='{"svc-a":"OWNER/REPO_A"}'
-=======
-python3 -m venv .venv
-source .venv/bin/activate
-pip install -r requirements.txt
-export GOOGLE_CLOUD_PROJECT="${PROJECT_ID}" GITHUB_TOKEN="${GH_PR_TOKEN}" WEBHOOK_USER="${BASIC_USER}" WEBHOOK_PASS="${BASIC_PASS}" \
-       REGION="${REGION}" CLOUD_RUN_SERVICES="svc-a,svc-b" REPO_MAP_JSON='{"svc-a":"OWNER/REPO_A"}' DEFAULT_REPO="OWNER/REPO_FALLBACK"
->>>>>>> 26c422c0
 flask --app app run --debug
 ```
 
